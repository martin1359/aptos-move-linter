# Move Linter

A linter for the Move programming language used within the Aptos ecosystem. This linter helps you maintain code quality, enforce best practices, and catch potential errors early in the development cycle.

## Installation

**Prerequisites**

* Rust toolchain ([https://rustup.rs](https://rustup.rs))

<<<<<<< HEAD
Tt was how to use cargo install --git ... to install the tool. Please see https://github.com/movebit/movefmt?tab=readme-ov-file#install as an example of what I was looking for. 

=======
>>>>>>> e8a24a8d
### Build from Source

If you prefer to build the Move Linter from the source code, follow these steps:

1. Change to the repository directory:
   ```bash
   cd third_party/move/tools/move-lint
   ```
2. Build with Cargo:
   ```bash
   cargo build --release
   ```
3. The built executable will be located in `target/release`.

## Usage

Once installed, run the linter from your command line:

```bash
move-linter <input_move_file>
```

**Options**

* `--version`:  Displays the version of the Move Linter.
* `--help`:  Displays a help message with usage information.

## Lints

The Move Linter currently detects the following issues:

**Style and Formatting**

* **bool_comparison.rs:** Checks for redundant boolean comparisons or expressions.
* **combinable_bool_conditions.rs:** Identifies boolean conditions that can be combined or simplified. 
* **constant_naming.rs:** Enforces consistent naming conventions for constants.
* **deep_nesting.rs:** Warns about deeply nested code structures that might be difficult to read.
* **sorted_imports.rs:**  Ensures imports are sorted for better organization.

**Type Safety**

* **needless_bool.rs:** Detects unnecessary boolean expressions or operations.
* **out_of_bounds_array_indexing.rs:** Checks for potential array index out-of-bounds errors. 
* **unnecessary_type_conversion.rs:** Finds redundant or unnecessary type conversions.

**Security**

* **infinite_loop_detector.rs:** Detects loops that might run infinitely. 
* **overflow_multiplication_detector.rs:** Warns about multiplication operations that could lead to integer overflow.
* **shift_overflow.rs:** Checks for shift operations that might cause overflow.

**Best Practices**

* **complex_inline_function.rs:** Suggests refactoring complex inline functions for readability.
* **empty_loop.rs:** Detects empty loops that might have unintended side effects.
* **exceed_fields.rs:** Warns about exceeding a recommended number of struct fields.
* **exceed_params.rs:** Warns about exceeding a recommended number of function parameters.
* **explicit_self_assignments.rs:** Checks for unnecessary assignments to `self`.
* **getter_method_field_match.rs:** Suggests aligning getter method names with corresponding field names.
* **ifs_same_cond.rs:** Identifies if-statements with the same condition, suggesting consolidation.
* **meaningless_math_operations.rs:** Detects mathematical operations that have no effect.
* **multiplication_before_division.rs:** Recommends using multiplication before division for potential performance optimization.
* **redundant_deref_ref.rs:** Finds redundant reference-dereference patterns.
* **redundant_ref_deref.rs:** Finds redundant dereference-reference patterns.
* **return_at_end_of_block.rs:** Suggests avoiding unnecessary returns at the end of blocks. 
* **unconditional_exit_loop.rs:** Detects loops with unconditional exit conditions.
* **unmodified_mutable_argument_lint.rs:** Checks for mutable function arguments that are not modified.
* **unnecessary_mutable_reference.rs:** Identifies unnecessary use of mutable references.
* **unnecessary_while_true.rs:** Detects `while true` loops that could be simplified.
* **unused_borrow_global_mut.rs:** Finds unused mutable borrows of globals.
* **use_mul_div.rs:**  Suggests using the `*=` or `\=` operators where applicable.

## Contributing

This project is open source! Contributions are welcome. Please check out our contribution guidelines and code of conduct before getting started.<|MERGE_RESOLUTION|>--- conflicted
+++ resolved
@@ -8,11 +8,8 @@
 
 * Rust toolchain ([https://rustup.rs](https://rustup.rs))
 
-<<<<<<< HEAD
-Tt was how to use cargo install --git ... to install the tool. Please see https://github.com/movebit/movefmt?tab=readme-ov-file#install as an example of what I was looking for. 
+It was how to use cargo install --git ... to install the tool. Please see https://github.com/movebit/movefmt?tab=readme-ov-file#install as an example of what I was looking for. 
 
-=======
->>>>>>> e8a24a8d
 ### Build from Source
 
 If you prefer to build the Move Linter from the source code, follow these steps:
